--- conflicted
+++ resolved
@@ -4,10 +4,5 @@
 
 Suggestions:
 
-<<<<<<< HEAD
 * Check the component/deployment logs to get more info about the error cause, like the stacktrace.
-* Look at the error handling docs for more info about error handling in components (for [TypeScript](https://docs.restate.dev/develop/ts/error-handling) or [Java](https://docs.restate.dev/develop/java/error-handling)).
-=======
-* Check the service/deployment logs to get more info about the error cause, like the stacktrace.
-* Look at the https://docs.restate.dev/develop/sdk/error-handling for more info about error handling in services.
->>>>>>> 5ff68b10
+* Look at the error handling docs for more info about error handling in components (for [TypeScript](https://docs.restate.dev/develop/ts/error-handling) or [Java](https://docs.restate.dev/develop/java/error-handling)).