// Copyright (c) 2024 -  Restate Software, Inc., Restate GmbH.
// All rights reserved.
//
// Use of this software is governed by the Business Source License
// included in the LICENSE file.
//
// As of the Change Date specified in that file, in accordance with
// the Business Source License, use of this software will be governed
// by the Apache License, Version 2.0.

mod cluster_marker;
mod network_server;
mod roles;

use tokio::sync::oneshot;
use tracing::{debug, error, info, trace};

use codederror::CodedError;
use restate_bifrost::BifrostService;
use restate_core::metadata_store::{retry_on_network_error, ReadWriteError};
use restate_core::network::{
    GrpcConnector, MessageRouterBuilder, NetworkServerBuilder, Networking,
};
use restate_core::routing_info::{spawn_partition_routing_refresher, PartitionRoutingRefresher};
use restate_core::{
    spawn_metadata_manager, MetadataBuilder, MetadataKind, MetadataManager, TargetVersion,
};
use restate_core::{task_center, TaskKind};
#[cfg(feature = "replicated-loglet")]
use restate_log_server::LogServerService;
use restate_metadata_store::local::LocalMetadataStoreService;
use restate_metadata_store::MetadataStoreClient;
use restate_types::config::{CommonOptions, Configuration};
use restate_types::errors::GenericError;
use restate_types::health::Health;
use restate_types::live::Live;
#[cfg(feature = "replicated-loglet")]
use restate_types::logs::RecordCache;
use restate_types::metadata_store::keys::NODES_CONFIG_KEY;
use restate_types::nodes_config::{LogServerConfig, NodeConfig, NodesConfiguration, Role};
use restate_types::protobuf::common::{
    AdminStatus, LogServerStatus, MetadataServerStatus, NodeStatus, WorkerStatus,
};
use restate_types::Version;

use crate::cluster_marker::ClusterValidationError;
use crate::network_server::NetworkServer;
use crate::roles::{AdminRole, BaseRole, WorkerRole};

#[derive(Debug, thiserror::Error, CodedError)]
pub enum Error {
    #[error("node failed to start due to failed safety check: {0}")]
    #[code(unknown)]
    SafetyCheck(String),
    #[error(
        "missing nodes configuration; can only create it if '--allow-bootstrap true' is specified"
    )]
    #[code(unknown)]
    MissingNodesConfiguration,
    #[error("detected concurrent node registration for node '{0}'; stepping down")]
    #[code(unknown)]
    ConcurrentNodeRegistration(String),
    #[error("could not read/write from/to metadata store: {0}")]
    #[code(unknown)]
    MetadataStore(#[from] ReadWriteError),
}

#[derive(Debug, thiserror::Error, CodedError)]
pub enum BuildError {
    #[error("building worker failed: {0}")]
    Worker(
        #[from]
        #[code]
        roles::WorkerRoleBuildError,
    ),
    #[error("building cluster controller failed: {0}")]
    ClusterController(
        #[from]
        #[code]
        roles::AdminRoleBuildError,
    ),
    #[error("building log-server failed: {0}")]
    LogServer(
        #[from]
        #[code]
        restate_log_server::LogServerBuildError,
    ),
    #[error("node neither runs cluster controller nor its address has been configured")]
    #[code(unknown)]
    UnknownClusterController,
    #[error("cluster bootstrap failed: {0}")]
    #[code(unknown)]
    Bootstrap(String),
    #[error("failed validating and updating cluster marker: {0}")]
    #[code(unknown)]
    ClusterValidation(#[from] ClusterValidationError),

    #[error("failed to initialize metadata store client: {0}")]
    #[code(unknown)]
    MetadataStoreClient(GenericError),
}

pub struct Node {
    health: Health,
    server_builder: NetworkServerBuilder,
    updateable_config: Live<Configuration>,
    metadata_manager: MetadataManager,
    partition_routing_refresher: PartitionRoutingRefresher,
    metadata_store_client: MetadataStoreClient,
    bifrost: BifrostService,
    metadata_store_role: Option<LocalMetadataStoreService>,
    base_role: BaseRole,
    admin_role: Option<AdminRole<GrpcConnector>>,
    worker_role: Option<WorkerRole<GrpcConnector>>,
    #[cfg(feature = "replicated-loglet")]
    log_server: Option<LogServerService>,
    networking: Networking<GrpcConnector>,
}

impl Node {
    pub async fn create(updateable_config: Live<Configuration>) -> Result<Self, BuildError> {
        let tc = task_center();
        let health = Health::default();
        health.node_status().update(NodeStatus::StartingUp);
        let mut server_builder = NetworkServerBuilder::default();
        let config = updateable_config.pinned();

        cluster_marker::validate_and_update_cluster_marker(config.common.cluster_name())?;

        // todo(asoli) move local metadata store to use NetworkServer
        let metadata_store_role = if config.has_role(Role::MetadataStore) {
            Some(LocalMetadataStoreService::from_options(
                health.metadata_server_status(),
                updateable_config.clone().map(|c| &c.metadata_store).boxed(),
                updateable_config
                    .clone()
                    .map(|config| &config.metadata_store.rocksdb)
                    .boxed(),
            ))
        } else {
            None
        };

        let metadata_store_client = restate_metadata_store::local::create_client(
            config.common.metadata_store_client.clone(),
        )
        .await
        .map_err(BuildError::MetadataStoreClient)?;

        let mut router_builder = MessageRouterBuilder::default();
        let metadata_builder = MetadataBuilder::default();
        let metadata = metadata_builder.to_metadata();
        let networking = Networking::new(metadata_builder.to_metadata(), config.networking.clone());
        let metadata_manager =
            MetadataManager::new(metadata_builder, metadata_store_client.clone());
        metadata_manager.register_in_message_router(&mut router_builder);
        let partition_routing_refresher =
            PartitionRoutingRefresher::new(metadata_store_client.clone());
        let updating_schema_information = metadata.updateable_schema();

        #[cfg(feature = "replicated-loglet")]
        let record_cache = RecordCache::new(
            Configuration::pinned()
                .bifrost
                .record_cache_memory_size
                .as_usize(),
        );

        // Setup bifrost
        // replicated-loglet
        #[cfg(feature = "replicated-loglet")]
        let replicated_loglet_factory = restate_bifrost::providers::replicated_loglet::Factory::new(
            tc.clone(),
            metadata_store_client.clone(),
            networking.clone(),
            record_cache.clone(),
            &mut router_builder,
        );
        let bifrost_svc = BifrostService::new(tc.clone(), metadata.clone())
            .enable_local_loglet(&updateable_config);

        #[cfg(feature = "replicated-loglet")]
        let bifrost_svc = bifrost_svc.with_factory(replicated_loglet_factory);

        #[cfg(feature = "memory-loglet")]
        let bifrost_svc = bifrost_svc.enable_in_memory_loglet();

        #[cfg(not(feature = "replicated-loglet"))]
        warn_if_log_store_left_artifacts(&config);

        let bifrost = bifrost_svc.handle();

        #[cfg(feature = "replicated-loglet")]
        let log_server = if config.has_role(Role::LogServer) {
            Some(
                LogServerService::create(
                    health.log_server_status(),
                    updateable_config.clone(),
                    tc.clone(),
                    metadata.clone(),
                    metadata_store_client.clone(),
                    record_cache,
                    &mut router_builder,
                )
                .await?,
            )
        } else {
            None
        };

        let worker_role = if config.has_role(Role::Worker) {
            Some(
                WorkerRole::create(
                    health.worker_status(),
                    metadata.clone(),
                    updateable_config.clone(),
                    &mut router_builder,
                    networking.clone(),
                    bifrost_svc.handle(),
                    metadata_store_client.clone(),
                    updating_schema_information,
                )
                .await?,
            )
        } else {
            None
        };

        let admin_role = if config.has_role(Role::Admin) {
            Some(
                AdminRole::create(
                    health.admin_status(),
                    tc.clone(),
                    bifrost.clone(),
                    updateable_config.clone(),
                    metadata,
                    networking.clone(),
                    metadata_manager.writer(),
                    &mut server_builder,
                    &mut router_builder,
                    metadata_store_client.clone(),
                    worker_role
                        .as_ref()
                        .map(|worker_role| worker_role.storage_query_context().clone()),
                )
                .await?,
            )
        } else {
            None
        };

        let base_role = BaseRole::create(
            &mut router_builder,
            worker_role
                .as_ref()
                .map(|role| role.parition_processor_manager_handle()),
        );

        // Ensures that message router is updated after all services have registered themselves in
        // the builder.
        let message_router = router_builder.build();
        networking
            .connection_manager()
            .set_message_router(message_router);

        Ok(Node {
            health,
            updateable_config,
            metadata_manager,
            partition_routing_refresher,
            bifrost: bifrost_svc,
            metadata_store_role,
            metadata_store_client,
            base_role,
            admin_role,
            worker_role,
            #[cfg(feature = "replicated-loglet")]
            log_server,
            server_builder,
            networking,
        })
    }

    pub async fn start(self) -> Result<(), anyhow::Error> {
        let tc = task_center();

        let config = self.updateable_config.pinned();

        if let Some(metadata_store) = self.metadata_store_role {
            tc.spawn(
                TaskKind::MetadataStore,
                "local-metadata-store",
                None,
                async move {
                    metadata_store.run().await?;
                    Ok(())
                },
            )?;
        }

        let metadata_writer = self.metadata_manager.writer();
        let metadata = self.metadata_manager.metadata().clone();
        let is_set = tc.try_set_global_metadata(metadata.clone());
        debug_assert!(is_set, "Global metadata was already set");

        // Start metadata manager
        spawn_metadata_manager(&tc, self.metadata_manager)?;

        // Start partition routing information refresher
        spawn_partition_routing_refresher(&tc, self.partition_routing_refresher)?;

        let nodes_config =
            Self::upsert_node_config(&self.metadata_store_client, &config.common).await?;
        metadata_writer.update(nodes_config).await?;

        if config.common.allow_bootstrap {
            // todo write bootstrap state
        }

        // fetch the latest schema information
        metadata
            .sync(MetadataKind::Schema, TargetVersion::Latest)
            .await?;

        let nodes_config = metadata.nodes_config_ref();

        // Find my node in nodes configuration.
        let my_node_config = nodes_config
            .find_node_by_name(config.common.node_name())
            .expect("node config should have been upserted");

        let my_node_id = my_node_config.current_generation;

        // Safety checks, same node (if set)?
        if config
            .common
            .force_node_id
            .is_some_and(|n| n != my_node_id.as_plain())
        {
            return Err(Error::SafetyCheck(
                format!(
                    "Node ID mismatch: configured node ID is {}, but the nodes configuration contains {}",
                    config.common.force_node_id.unwrap(),
                    my_node_id.as_plain()
                )))?;
        }

        // Same cluster?
        if config.common.cluster_name() != nodes_config.cluster_name() {
            return Err(Error::SafetyCheck(
                format!(
                    "Cluster name mismatch: configured cluster name is '{}', but the nodes configuration contains '{}'",
                    config.common.cluster_name(),
                    nodes_config.cluster_name()
                )))?;
        }

        // My Node ID is set
        metadata_writer.set_my_node_id(my_node_id);
        restate_tracing_instrumentation::set_global_node_id(my_node_id);

        info!(
            roles = %my_node_config.roles,
            address = %my_node_config.address,
            "My Node ID is {}", my_node_config.current_generation);

        // todo this is a temporary solution to announce the updated NodesConfiguration to the
        //  configured admin nodes. It should be removed once we have a gossip-based node status
        //  protocol. Notifying the admin nodes is done on a best effort basis in case one admin
        //  node is currently not available. This is ok, because the admin nodes will periodically
        //  sync the NodesConfiguration from the metadata store themselves.
        for admin_node in nodes_config.get_admin_nodes() {
            // we don't have to announce us to ourselves
            if admin_node.current_generation != my_node_id {
                let admin_node_id = admin_node.current_generation;
                let networking = self.networking.clone();

                tc.spawn_unmanaged(TaskKind::Disposable, "announce-node-at-admin-node", None, async move {
                    if let Err(err) = networking
                        .node_connection(admin_node_id)
                        .await
                    {
                        info!("Failed connecting to admin node '{admin_node_id}' and announcing myself. This can indicate network problems: {err}");
                    }
                })?;
            }
        }

        // Ensures bifrost has initial metadata synced up before starting the worker.
        // Need to run start in new tc scope to have access to metadata()
        tc.run_in_scope("bifrost-init", None, self.bifrost.start())
            .await?;

        #[cfg(feature = "replicated-loglet")]
        if let Some(log_server) = self.log_server {
            tc.spawn(
                TaskKind::SystemBoot,
                "log-server-init",
                None,
                log_server.start(metadata_writer),
            )?;
        }

        let all_partitions_started_rx = if let Some(admin_role) = self.admin_role {
            // todo: This is a temporary fix for https://github.com/restatedev/restate/issues/1651
            let (all_partitions_started_tx, all_partitions_started_rx) = oneshot::channel();
            tc.spawn(
                TaskKind::SystemBoot,
                "admin-init",
                None,
<<<<<<< HEAD
                admin_role.start(
                    bifrost.clone(),
                    all_partitions_started_tx,
                    config.common.advertised_address.clone(),
                    config.networking.clone(),
                ),
=======
                admin_role.start(all_partitions_started_tx),
>>>>>>> eb53130c
            )?;

            all_partitions_started_rx
        } else {
            // We don't wait for all partitions being the leader if we are not co-located with the
            // admin role which should not be the normal deployment today.
            let (all_partitions_started_tx, all_partitions_started_rx) = oneshot::channel();
            let _ = all_partitions_started_tx.send(());
            all_partitions_started_rx
        };

        if let Some(worker_role) = self.worker_role {
            tc.spawn(
                TaskKind::SystemBoot,
                "worker-init",
                None,
                worker_role.start(all_partitions_started_rx),
            )?;
        }

        tc.spawn(TaskKind::RpcServer, "node-rpc-server", None, {
            let health = self.health.clone();
            let common_options = config.common.clone();
            let connection_manager = self.networking.connection_manager().clone();
            async move {
                NetworkServer::run(
                    health,
                    connection_manager,
                    self.server_builder,
                    common_options,
                )
                .await?;
                Ok(())
            }
        })?;

        self.base_role.start()?;

        let my_roles = my_node_config.roles;
        // Report that the node is running when all roles are ready
        let _ = tc.spawn(TaskKind::Disposable, "status-report", None, async move {
            self.health
                .node_status()
                .wait_for_value(NodeStatus::Alive)
                .await;
            trace!("Node-to-node networking is ready");
            for role in my_roles {
                match role {
                    Role::Worker => {
                        self.health
                            .worker_status()
                            .wait_for_value(WorkerStatus::Ready)
                            .await;
                        trace!("Worker role is reporting ready");
                    }
                    Role::Admin => {
                        self.health
                            .admin_status()
                            .wait_for_value(AdminStatus::Ready)
                            .await;
                        trace!("Worker role is reporting ready");
                    }
                    Role::MetadataStore => {
                        self.health
                            .metadata_server_status()
                            .wait_for_value(MetadataServerStatus::Ready)
                            .await;
                        trace!("Metadata role is reporting ready");
                    }

                    Role::LogServer => {
                        self.health
                            .log_server_status()
                            .wait_for_value(LogServerStatus::Ready)
                            .await;
                        trace!("Log-server is reporting ready");
                    }
                }
            }
            info!("Restate server is ready");
            Ok(())
        });

        Ok(())
    }

    async fn upsert_node_config(
        metadata_store_client: &MetadataStoreClient,
        common_opts: &CommonOptions,
    ) -> Result<NodesConfiguration, Error> {
        retry_on_network_error(common_opts.network_error_retry_policy.clone(), || {
            let mut previous_node_generation = None;
            metadata_store_client.read_modify_write(NODES_CONFIG_KEY.clone(), move |nodes_config| {
                let mut nodes_config = if common_opts.allow_bootstrap {
                    debug!("allow-bootstrap is set to `true`, allowed to create initial NodesConfiguration!");
                    nodes_config.unwrap_or_else(|| {
                        NodesConfiguration::new(
                            Version::INVALID,
                            common_opts.cluster_name().to_owned(),
                        )
                    })
                } else {
                    nodes_config.ok_or(Error::MissingNodesConfiguration)?
                };

                // check whether we have registered before
                let node_config = nodes_config
                    .find_node_by_name(common_opts.node_name())
                    .cloned();

                let my_node_config = if let Some(mut node_config) = node_config {
                    assert_eq!(
                        common_opts.node_name(),
                        node_config.name,
                        "node name must match"
                    );

                    if let Some(previous_node_generation) = previous_node_generation {
                        if node_config
                            .current_generation
                            .is_newer_than(previous_node_generation)
                        {
                            // detected a concurrent registration of the same node
                            return Err(Error::ConcurrentNodeRegistration(
                                common_opts.node_name().to_owned(),
                            ));
                        }
                    } else {
                        // remember the previous node generation to detect concurrent modifications
                        previous_node_generation = Some(node_config.current_generation);
                    }

                    // update node_config
                    node_config.roles = common_opts.roles;
                    node_config.address = common_opts.advertised_address.clone();
                    node_config.current_generation.bump_generation();

                    node_config
                } else {
                    let plain_node_id = common_opts.force_node_id.unwrap_or_else(|| {
                        nodes_config
                            .max_plain_node_id()
                            .map(|n| n.next())
                            .unwrap_or_default()
                    });

                    assert!(
                        nodes_config.find_node_by_id(plain_node_id).is_err(),
                        "duplicate plain node id '{}'",
                        plain_node_id
                    );

                    let my_node_id = plain_node_id.with_generation(1);

                    NodeConfig::new(
                        common_opts.node_name().to_owned(),
                        my_node_id,
                        common_opts.advertised_address.clone(),
                        common_opts.roles,
                        LogServerConfig::default(),
                    )
                };

                nodes_config.upsert_node(my_node_config);
                nodes_config.increment_version();

                Ok(nodes_config)
            })
        })
            .await
            .map_err(|err| err.transpose())
    }

    pub fn bifrost(&self) -> restate_bifrost::Bifrost {
        self.bifrost.handle()
    }

    pub fn metadata_store_client(&self) -> MetadataStoreClient {
        self.metadata_store_client.clone()
    }

    pub fn metadata_writer(&self) -> restate_core::MetadataWriter {
        self.metadata_manager.writer()
    }
}

#[cfg(not(feature = "replicated-loglet"))]
fn warn_if_log_store_left_artifacts(config: &Configuration) {
    if config.log_server.data_dir().exists() {
        tracing::warn!("Log server data directory '{}' exists, \
            but log-server is not implemented in this version of restate-server. \
            This may indicate that the log-server role was previously enabled and the data directory was not cleaned up. If this was created by v1.1.1 of restate-server, please remove this directory to avoid potential future conflicts.", config.log_server.data_dir().display());
    }
}<|MERGE_RESOLUTION|>--- conflicted
+++ resolved
@@ -408,16 +408,7 @@
                 TaskKind::SystemBoot,
                 "admin-init",
                 None,
-<<<<<<< HEAD
-                admin_role.start(
-                    bifrost.clone(),
-                    all_partitions_started_tx,
-                    config.common.advertised_address.clone(),
-                    config.networking.clone(),
-                ),
-=======
                 admin_role.start(all_partitions_started_tx),
->>>>>>> eb53130c
             )?;
 
             all_partitions_started_rx
