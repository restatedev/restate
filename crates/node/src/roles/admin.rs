--- conflicted
+++ resolved
@@ -24,17 +24,11 @@
 use restate_core::{task_center, Metadata, MetadataWriter, TaskCenter, TaskKind};
 use restate_service_client::{AssumeRoleCacheMode, ServiceClient};
 use restate_service_protocol::discovery::ServiceDiscovery;
-<<<<<<< HEAD
-use restate_types::config::IngressOptions;
-use restate_types::config::{Configuration, NetworkingOptions};
-=======
 use restate_storage_query_datafusion::context::{QueryContext, SelectPartitionsFromMetadata};
 use restate_storage_query_datafusion::remote_invoker_status_handle::RemoteInvokerStatusHandle;
 use restate_storage_query_datafusion::remote_query_scanner_client::create_remote_scanner_service;
-use restate_types::config::Configuration;
-use restate_types::config::IngressOptions;
+use restate_types::config::{Configuration, IngressOptions};
 use restate_types::health::HealthStatus;
->>>>>>> eb53130c
 use restate_types::live::Live;
 use restate_types::protobuf::common::AdminStatus;
 use restate_types::retries::RetryPolicy;
@@ -140,11 +134,6 @@
     pub async fn start(
         self,
         all_partitions_started_tx: oneshot::Sender<()>,
-<<<<<<< HEAD
-        node_address: AdvertisedAddress,
-        networking_options: NetworkingOptions,
-=======
->>>>>>> eb53130c
     ) -> Result<(), anyhow::Error> {
         let tc = task_center();
 
@@ -161,18 +150,7 @@
             TaskKind::RpcServer,
             "admin-rpc-server",
             None,
-<<<<<<< HEAD
-            self.admin.run(
-                self.updateable_config.map(|c| &c.admin),
-                NodeSvcClient::new(create_tonic_channel_from_advertised_address(
-                    node_address,
-                    &networking_options,
-                )),
-                bifrost,
-            ),
-=======
             self.admin.run(self.updateable_config.map(|c| &c.admin)),
->>>>>>> eb53130c
         )?;
 
         Ok(())
